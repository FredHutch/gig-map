--- conflicted
+++ resolved
@@ -28,30 +28,10 @@
 
 # Workflow Documentation
 
-<<<<<<< HEAD
 For a more complete set of documentation of the workflow commands which can be used to
 organize and align microbial genes and genomes, please [visit the Wiki](https://github.com/FredHutch/gig-map/wiki).
-=======
-It can be useful to decouple the process of downloading reference genomes from the
-work it takes to align genes against those genomes. Similarly, we often want to download
-a set of genomes and then align multiple distinct sets of genes against those genomes.
-For those cases, it can be very helpfult to download the genomes in one step with a dedicated
-utility. To view the instructions for running this utility,
-run `nextflow run FredHutch/gig-map -entry download --help`
 
-## Deduplicate Bacterial Genes
-
-When aligning a set of genes, it can be helpful to first combine any genes which have a
-very similar sequence. We refer to that particular process as "deduplicating" a set of genes.
-To deduplicate a set of genes based on a threshold of amino acid similarity and overlap,
-there is a standalone utility provided along with `gig-map`. To view the instructions for
-running this utility, run `nextflow run FredHutch/gig-map -entry deduplicate --help`.
-This utility uses the CD-HIT algorithm under the hood to cluster coding sequences
-(with support to download directly from NCBI via FTP) and save the combined gene
-catalog for downstream alignment.
->>>>>>> 10891ebb
-
-## GiG-map Visualization
+# GiG-map Visualization
 
 To visualize the results of the gig-map alignment workflow, the output files may be
 rendered using the interactive tool provided as `app.py`. In order to use this tool:
